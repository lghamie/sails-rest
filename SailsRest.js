--- conflicted
+++ resolved
@@ -266,16 +266,9 @@
             protocol: config.protocol,
             hostname: config.host,
             port: config.port
-<<<<<<< HEAD
           }),
           headers: config.headers
-        }),
-
-        definition: collection.definition
-=======
-          })
         })
->>>>>>> 510367c2
       };
 
       if (config.basicAuth) {
